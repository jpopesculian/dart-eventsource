library eventsource;

export "src/event.dart";

import "dart:async";
import "dart:convert";

import "package:http/http.dart" as http;
import "package:http/src/utils.dart" show encodingForCharset;
import "package:http_parser/http_parser.dart" show MediaType;

import "src/event.dart";
import "src/decoder.dart";

enum EventSourceReadyState {
  CONNECTING,
  OPEN,
  CLOSED,
}

class EventSourceSubscriptionException extends Event implements Exception {
  int statusCode;
  String message;

  @override
  String get data => "$statusCode: $message";

  EventSourceSubscriptionException(this.statusCode, this.message)
      : super(event: "error");
}

/// An EventSource client that exposes a [Stream] of [Event]s.
class EventSource extends Stream<Event> {
  // interface attributes

  final Uri url;
  final Map<String, String>? headers;

  EventSourceReadyState get readyState => _readyState;

  Stream<Event> get onOpen => this.where((e) => e.event == "open");
  Stream<Event> get onMessage => this.where((e) => e.event == "message");
  Stream<Event> get onError => this.where((e) => e.event == "error");

  // internal attributes

  StreamController<Event> _streamController =
      new StreamController<Event>.broadcast();

  EventSourceReadyState _readyState = EventSourceReadyState.CLOSED;

  http.Client client;
  Duration _retryDelay = const Duration(milliseconds: 3000);
  String? _lastEventId;
  late EventSourceDecoder _decoder;
  String _body;
  String _method;

  /// Create a new EventSource by connecting to the specified url.
  static Future<EventSource> connect(url,
      {http.Client? client,
      String? lastEventId,
      Map<String, String>? headers,
      String? body,
      String? method}) async {
    // parameter initialization
    url = url is Uri ? url : Uri.parse(url);
    client = client ?? new http.Client();
    body = body ?? "";
    method = method ?? "GET";
    EventSource es = new EventSource._internal(
        url, client, lastEventId, headers, body, method);
    await es._start();
    return es;
  }

  EventSource._internal(this.url, this.client, this._lastEventId, this.headers,
      this._body, this._method) {
    _decoder = new EventSourceDecoder(retryIndicator: _updateRetryDelay);
  }

  // proxy the listen call to the controller's listen call
  @override
  StreamSubscription<Event> listen(void onData(Event event)?,
          {Function? onError, void onDone()?, bool? cancelOnError}) =>
      _streamController.stream.listen(onData,
          onError: onError, onDone: onDone, cancelOnError: cancelOnError);

  /// Attempt to start a new connection.
  Future _start() async {
    _readyState = EventSourceReadyState.CONNECTING;
    var request = new http.Request(_method, url);
    request.headers["Cache-Control"] = "no-cache";
    request.headers["Accept"] = "text/event-stream";
    if (_lastEventId?.isNotEmpty == true) {
      request.headers["Last-Event-ID"] = _lastEventId!;
    }
    headers?.forEach((k, v) {
      request.headers[k] = v;
    });
    request.body = _body;

    var response = await client.send(request);
    if (response.statusCode != 200) {
      // server returned an error
      var bodyBytes = await response.stream.toBytes();
      String body = _encodingForHeaders(response.headers).decode(bodyBytes);
      throw new EventSourceSubscriptionException(response.statusCode, body);
    }
    _readyState = EventSourceReadyState.OPEN;
    // start streaming the data
    response.stream.transform(_decoder).listen(
        (Event event) {
          _streamController.add(event);
          _lastEventId = event.id;
        },
        cancelOnError: true,
<<<<<<< HEAD
        onError: _retry,
        onDone: () {
          _readyState = EventSourceReadyState.CLOSED;
          _streamController.close();
        });
=======
        onError: (err) {
          _streamController.addError(err);
          _retry();
        },
        onDone: () => _readyState = EventSourceReadyState.CLOSED);
>>>>>>> 7ea433ca
  }

  /// Retries until a new connection is established. Uses exponential backoff.
  Future _retry() async {
    Duration backoff = _retryDelay;
    while (true) {
      try {
        await _start();
        break;
      } catch (error) {
        _streamController.addError(error);
      }
      await new Future.delayed(backoff);
      backoff *= 2;
    }
  }

  void _updateRetryDelay(Duration retry) {
    _retryDelay = retry;
  }
}

/// Returns the encoding to use for a response with the given headers. This
/// defaults to [LATIN1] if the headers don't specify a charset or
/// if that charset is unknown.
Encoding _encodingForHeaders(Map<String, String> headers) =>
    encodingForCharset(_contentTypeForHeaders(headers).parameters['charset']);

/// Returns the [MediaType] object for the given headers's content-type.
///
/// Defaults to `application/octet-stream`.
MediaType _contentTypeForHeaders(Map<String, String> headers) {
  var contentType = headers['content-type'];
  if (contentType != null) return new MediaType.parse(contentType);
  return new MediaType("application", "octet-stream");
}<|MERGE_RESOLUTION|>--- conflicted
+++ resolved
@@ -115,19 +115,14 @@
           _lastEventId = event.id;
         },
         cancelOnError: true,
-<<<<<<< HEAD
-        onError: _retry,
+        onError: (err) {
+          _streamController.addError(err);
+          _retry();
+        },
         onDone: () {
           _readyState = EventSourceReadyState.CLOSED;
           _streamController.close();
         });
-=======
-        onError: (err) {
-          _streamController.addError(err);
-          _retry();
-        },
-        onDone: () => _readyState = EventSourceReadyState.CLOSED);
->>>>>>> 7ea433ca
   }
 
   /// Retries until a new connection is established. Uses exponential backoff.
